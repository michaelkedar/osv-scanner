--- conflicted
+++ resolved
@@ -130,13 +130,8 @@
 		return err
 	}
 
-<<<<<<< HEAD
 	client.PreFetch(opts.Client, ctx, manif.Requirements, manif.FilePath)
-	res, err := resolution.Resolve(ctx, opts.Client, manif)
-=======
-	opts.Client.PreFetch(ctx, manif.Requirements, manif.FilePath)
 	res, err := resolution.Resolve(ctx, opts.Client, manif, opts.ResolveOpts)
->>>>>>> bc35854a
 	if err != nil {
 		return err
 	}
@@ -300,13 +295,8 @@
 		return err
 	}
 
-<<<<<<< HEAD
 	client.PreFetch(opts.Client, ctx, manif.Requirements, manif.FilePath)
-	res, err := resolution.Resolve(ctx, opts.Client, manif)
-=======
-	opts.Client.PreFetch(ctx, manif.Requirements, manif.FilePath)
 	res, err := resolution.Resolve(ctx, opts.Client, manif, opts.ResolveOpts)
->>>>>>> bc35854a
 	if err != nil {
 		return err
 	}
